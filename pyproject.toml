--- conflicted
+++ resolved
@@ -4,11 +4,7 @@
 
 [project]
 name = "dtcc-data"
-<<<<<<< HEAD
-version = "0.9.2"
-=======
 version = "0.9.4dev"
->>>>>>> 21ffdbfb
 description = "DTCC Data"
 readme = "README.md"
 authors = [
@@ -24,11 +20,7 @@
   "License :: OSI Approved :: MIT License",
 ]
 dependencies = [
-<<<<<<< HEAD
-  "dtcc-core", 
-=======
   "dtcc-core@git+https://github.com/dtcc-platform/dtcc-core.git@release/0.9.4", 
->>>>>>> 21ffdbfb
   "aiohttp==3.11.11",
   "fastapi==0.115.6",
   "folium==0.19.2",
